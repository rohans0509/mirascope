--- conflicted
+++ resolved
@@ -192,11 +192,8 @@
               - Self Ask: "tutorials/prompt_engineering/text_based/self_ask.ipynb"
           - Chaining Based:
               - "tutorials/prompt_engineering/chaining_based/index.md"
-<<<<<<< HEAD
               - Demonstration Ensembling: "tutorials/prompt_engineering/chaining_based/demonstration_ensembling.ipynb"
-=======
               - Chain of Verification: "tutorials/prompt_engineering/chaining_based/chain_of_verification.ipynb"
->>>>>>> 816bca5e
               - Least to Most: "tutorials/prompt_engineering/chaining_based/least_to_most.ipynb"
               - DiVeRSe: "tutorials/prompt_engineering/chaining_based/diverse.ipynb"
               - Decomposed Prompting: "tutorials/prompt_engineering/chaining_based/decomposed_prompting.ipynb"
