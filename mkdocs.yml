copyright: Copyright &copy; 2023 Mirascope, Inc.
site_name: Mirascope
site_url: https://docs.mirascope.io/
site_description: Mirascope is an intuitive approach to building with LLMs.
repo_name: mirascope
repo_url: https://github.com/Mirascope/mirascope/
strict: true
theme:
  name: material
  custom_dir: docs/overrides
  icon:
    repo: fontawesome/brands/github
  features:
    - content.tabs.link
    - content.code.annotation
    - content.code.copy
    - content.code.link
    - navigation.footer
    - navigation.indexes
    - navigation.tabs
    - navigation.tabs.sticky
    - navigation.top
    - search.highlight
    - search.suggest
    - toc.follow
  language: en
  palette:
    - scheme: default
      toggle:
        icon: material/brightness-7
        name: Switch to dark mode
      primary: indigo
      accent: indigo
    - scheme: slate
      toggle:
        icon: material/brightness-4
        name: Switch to light mode
      primary: indigo
      accent: indigo
  font:
    text: Roboto
    code: Roboto Mono
extra:
  version:
    provider: mike
  social:
    - icon: fontawesome/brands/github-alt
      link: https://github.com/mirascope
    - icon: fontawesome/brands/twitter
      link: https://twitter.com/WilliamBakst
    - icon: fontawesome/brands/linkedin
      link: https://www.linkedin.com/in/wbakst/
  analytics:
    provider: google
    property: G-DJHT1QG9GK

markdown_extensions:
  - pymdownx.highlight:
      anchor_linenums: true
  - pymdownx.inlinehilite
  - pymdownx.snippets
  - admonition
  - pymdownx.arithmatex:
      generic: true
  - footnotes
  - pymdownx.details
  - pymdownx.superfences:
      custom_fences:
        - name: mermaid
          class: mermaid
          format: !!python/name:pymdownx.superfences.fence_code_format ""
  - pymdownx.tabbed:
      alternate_style: true
  - pymdownx.mark
  - attr_list
  - pymdownx.emoji:
      emoji_index: !!python/name:material.extensions.emoji.twemoji
      emoji_generator: !!python/name:material.extensions.emoji.to_svg
  - pymdownx.tasklist:
      custom_checkbox: true
  - toc:
      permalink: true

plugins:
  - mike:
      alias_type: symlink
      canonical_version: latest
  - search
  - mkdocstrings:
      handlers:
        python:
          paths: [.]
          options:
            members_order: source
            separate_signature: true
            filters: ["!^_"]
            show_root_heading: false
            show_root_toc_entry: false
            docstring_style: google
            docstring_options:
              ignore_init_summary: true
            merge_init_into_class: true
            show_signature_annotations: true
            signature_crossrefs: true
            show_symbol_type_heading: true
            show_symbol_type_toc: true
            extensions:
              - docs/plugins/griffe_doclinks.py
          import:
            - https://docs.python.org/3/objects.inv

extra_css:
  - "extra/tweaks.css"

validation:
  omitted_files: warn
  absolute_links: relative_to_docs
  # unrecognized_links: warn
  not_found: warn

nav:
  - Get Started:
      - "index.md"
      - Why Use Mirascope: "WHY.md"
      - Help: "HELP.md"
      - Migration Guide: "MIGRATE.md"
      - Contributing: "CONTRIBUTING.md"
      - Changelog: "CHANGELOG.md"
  - Learn:
      - "learn/index.md"
      - Prompts: "learn/prompts.md"
      - Calls: "learn/calls.md"
      - Streams: "learn/streams.md"
      - Tools: "learn/tools.md"
      - Dynamic Configuration: "learn/dynamic_configuration.md"
      - Chaining: "learn/chaining.md"
      - JSON Mode: "learn/json_mode.md"
      - Response Models: "learn/response_models.md"
      - Output Parsers: "learn/output_parsers.md"
      - Async: "learn/async.md"
      - Evals: "learn/evals.md"
      - Agents: "learn/agents.md"
  - Cookbook:
      - "cookbook/index.md"
      - Text Classification: "cookbook/text_classification.md"
      - Web Search Agent: "cookbook/agents/web_search_agent.md"
      - Extract from PDF: "cookbook/extract_from_pdf.md"
      - Knowledge Graph: "cookbook/knowledge_graph.md"
      - Generating Captions: "cookbook/generating_captions.md"
      - Extraction using Vision: "cookbook/extraction_using_vision.md"
      - Code Generation and Execution: "cookbook/code_generation_and_execution.md"
      - Local Chat with Codebase: "cookbook/agents/local_chat_with_codebase.md"
      - Localized Agent: "cookbook/agents/localized_agent.md"
      - Search with Sources: "cookbook/search_with_sources.md"
<<<<<<< HEAD
      - Support Ticket Routing: "cookbook/support_ticket_routing.md"
=======
      - Generating Synthetic Data: "cookbook/generating_synthetic_data.md"
      - Text Summaritzation: "cookbook/text_summarization.md"
      - LLM Validation With Retries: "cookbook/llm_validation_with_retries.md"
      - Agents:
          - "cookbook/agents/index.md"
          - Blog Writing Agent: "cookbook/agents/blog_writing_agent.md"
      - Prompt Engineering:
          - "cookbook/prompt_engineering/index.md"
          - Text Based:
              - "cookbook/prompt_engineering/text_based/index.md"
              - Self Ask: "cookbook/prompt_engineering/text_based/self_ask.md"
          - Chaining Based: "cookbook/prompt_engineering/chaining_based/index.md"
>>>>>>> 83c721be
  - Integrations:
      - "integrations/index.md"
      - Custom LLM Provider: "integrations/custom_provider.md"
      - HyperDX: "integrations/hyperdx.md"
      - Langfuse: "integrations/langfuse.md"
      - Logfire: "integrations/logfire.md"
      - Middleware: "integrations/middleware.md"
      - OpenTelemetry: "integrations/otel.md"
      - Tenacity: "integrations/tenacity.md"
  - API Reference:
      - "api/index.md"
      - Core:
          - "api/core/index.md"
          - Anthropic:
              - call: "api/core/anthropic/call.md"
              - call_params: "api/core/anthropic/call_params.md"
              - call_response: "api/core/anthropic/call_response.md"
              - call_response_chunk: "api/core/anthropic/call_response_chunk.md"
              - dynamic_config: "api/core/anthropic/dynamic_config.md"
              - stream: "api/core/anthropic/stream.md"
              - tool: "api/core/anthropic/tool.md"
          - Base:
              - call_factory: "api/core/base/call_factory.md"
              - call_params: "api/core/base/call_params.md"
              - call_response: "api/core/base/call_response.md"
              - call_response_chunk: "api/core/base/call_response_chunk.md"
              - dynamic_config: "api/core/base/dynamic_config.md"
              - message_param: "api/core/base/message_param.md"
              - metadata: "api/core/base/metadata.md"
              - prompt: "api/core/base/prompt.md"
              - stream: "api/core/base/stream.md"
              - structured_stream: "api/core/base/structured_stream.md"
              - tool: "api/core/base/tool.md"
              - toolkit: "api/core/base/toolkit.md"
          - Cohere:
              - call: "api/core/cohere/call.md"
              - call_params: "api/core/cohere/call_params.md"
              - call_response: "api/core/cohere/call_response.md"
              - call_response_chunk: "api/core/cohere/call_response_chunk.md"
              - dynamic_config: "api/core/cohere/dynamic_config.md"
              - stream: "api/core/cohere/stream.md"
              - tool: "api/core/cohere/tool.md"
          - Gemini:
              - call: "api/core/gemini/call.md"
              - call_params: "api/core/gemini/call_params.md"
              - call_response: "api/core/gemini/call_response.md"
              - call_response_chunk: "api/core/gemini/call_response_chunk.md"
              - dynamic_config: "api/core/gemini/dynamic_config.md"
              - stream: "api/core/gemini/stream.md"
              - tool: "api/core/gemini/tool.md"
          - Groq:
              - call: "api/core/groq/call.md"
              - call_params: "api/core/groq/call_params.md"
              - call_response: "api/core/groq/call_response.md"
              - call_response_chunk: "api/core/groq/call_response_chunk.md"
              - dynamic_config: "api/core/groq/dynamic_config.md"
              - stream: "api/core/groq/stream.md"
              - tool: "api/core/groq/tool.md"
          - LiteLLM:
              - call: "api/core/litellm/call.md"
          - Mistral:
              - call: "api/core/mistral/call.md"
              - call_params: "api/core/mistral/call_params.md"
              - call_response: "api/core/mistral/call_response.md"
              - call_response_chunk: "api/core/mistral/call_response_chunk.md"
              - dynamic_config: "api/core/mistral/dynamic_config.md"
              - stream: "api/core/mistral/stream.md"
              - tool: "api/core/mistral/tool.md"
          - OpenAI:
              - call: "api/core/openai/call.md"
              - call_params: "api/core/openai/call_params.md"
              - call_response: "api/core/openai/call_response.md"
              - call_response_chunk: "api/core/openai/call_response_chunk.md"
              - dynamic_config: "api/core/openai/dynamic_config.md"
              - stream: "api/core/openai/stream.md"
              - tool: "api/core/openai/tool.md"
      - Integrations:
          - "api/integrations/index.md"
          - Langfuse: "api/integrations/langfuse.md"
          - Logfire: "api/integrations/logfire.md"
          - Middleware: "api/integrations/middleware.md"
          - OpenTelemetry: "api/integrations/otel.md"
          - Tenacity: "api/integrations/tenacity.md"<|MERGE_RESOLUTION|>--- conflicted
+++ resolved
@@ -152,9 +152,7 @@
       - Local Chat with Codebase: "cookbook/agents/local_chat_with_codebase.md"
       - Localized Agent: "cookbook/agents/localized_agent.md"
       - Search with Sources: "cookbook/search_with_sources.md"
-<<<<<<< HEAD
       - Support Ticket Routing: "cookbook/support_ticket_routing.md"
-=======
       - Generating Synthetic Data: "cookbook/generating_synthetic_data.md"
       - Text Summaritzation: "cookbook/text_summarization.md"
       - LLM Validation With Retries: "cookbook/llm_validation_with_retries.md"
@@ -167,7 +165,6 @@
               - "cookbook/prompt_engineering/text_based/index.md"
               - Self Ask: "cookbook/prompt_engineering/text_based/self_ask.md"
           - Chaining Based: "cookbook/prompt_engineering/chaining_based/index.md"
->>>>>>> 83c721be
   - Integrations:
       - "integrations/index.md"
       - Custom LLM Provider: "integrations/custom_provider.md"
