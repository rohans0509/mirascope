from unittest.mock import MagicMock, patch

import pytest
from pydantic import BaseModel

from mirascope.core.base._stream import BaseStream
from mirascope.core.base._structured_stream import BaseStructuredStream
from mirascope.core.base.call_response import BaseCallResponse
from mirascope.core.base.metadata import Metadata
from mirascope.integrations.langfuse import _utils
from mirascope.integrations.langfuse._utils import ModelUsage


def test_get_call_response_observation():
    """Tests the `get_call_response_observation` function."""
    mock_result = MagicMock(spec=BaseCallResponse)
    mock_result.model = "test_model"
    mock_result.prompt_template = "test_prompt_template"
    mock_result.response = "test_response"
    mock_result.message_param = {"role": "assistant", "content": "test_content"}
    mock_fn = MagicMock(__name__="mock_fn")
    setattr(mock_fn, "_metadata", Metadata(tags={"tag1"}))
    call_response_observation = _utils.get_call_response_observation(
        mock_result, mock_fn
    )
    assert call_response_observation["name"] == "mock_fn with test_model"
    assert call_response_observation["input"] == "test_prompt_template"
    assert call_response_observation["metadata"] == "test_response"
    assert call_response_observation["tags"] == {"tag1"}
    assert call_response_observation["model"] == "test_model"
    assert call_response_observation["output"] == "test_content"


<<<<<<< HEAD
=======
def test_get_stream_observation():
    """Tests the `get_stream_observation` function."""
    mock_stream = MagicMock(spec=BaseStream)
    mock_stream.model = "test_model"
    mock_stream.prompt_template = "test_prompt_template"
    mock_stream.message_param = {"role": "assistant", "content": "test_content"}
    mock_fn = MagicMock(__name__="mock_fn")
    setattr(mock_fn, "_metadata", Metadata(tags={"tag1"}))
    stream_observation = _utils.get_stream_observation(mock_stream, mock_fn)
    assert stream_observation["name"] == "mock_fn with test_model"
    assert stream_observation["input"] == "test_prompt_template"
    assert stream_observation["tags"] == {"tag1"}
    assert stream_observation["model"] == "test_model"
    assert stream_observation["output"] == "test_content"


>>>>>>> 8f7862e8
@patch(
    "mirascope.integrations.langfuse._utils.langfuse_context.update_current_observation",
    new_callable=MagicMock,
)
@patch(
    "mirascope.integrations.langfuse._utils.get_call_response_observation",
    new_callable=MagicMock,
)
def test_handle_call_response(
    mock_get_call_response_observation: MagicMock,
    mock_update_current_observation: MagicMock,
) -> None:
    """Tests the `handle_call_response` function."""
    mock_fn = MagicMock(__name__="mock_fn")

    result = MagicMock(spec=BaseCallResponse)
    _utils.handle_call_response(result, mock_fn, None)
    mock_get_call_response_observation.assert_called_once_with(result, mock_fn)
    mock_update_current_observation.assert_called_once_with(
        **mock_get_call_response_observation.return_value,
        usage=ModelUsage(
            input=result.input_tokens,
            output=result.output_tokens,
            unit="TOKENS",
        ),
    )


@patch(
    "mirascope.integrations.langfuse._utils.langfuse_context.update_current_observation",
    new_callable=MagicMock,
)
@patch(
    "mirascope.integrations.langfuse._utils.get_call_response_observation",
    new_callable=MagicMock,
)
@pytest.mark.asyncio
async def test_handle_call_response_async(
    mock_get_call_response_observation: MagicMock,
    mock_update_current_observation: MagicMock,
) -> None:
    """Tests the `handle_call_response` function."""
    mock_fn = MagicMock(__name__="mock_fn")

    result = MagicMock(spec=BaseCallResponse)
    await _utils.handle_call_response_async(result, mock_fn, None)
    mock_get_call_response_observation.assert_called_once_with(result, mock_fn)
    mock_update_current_observation.assert_called_once_with(
        **mock_get_call_response_observation.return_value,
        usage=ModelUsage(
            input=result.input_tokens,
            output=result.output_tokens,
            unit="TOKENS",
        ),
    )


@patch(
    "mirascope.integrations.langfuse._utils.langfuse_context.update_current_observation",
    new_callable=MagicMock,
)
@patch(
    "mirascope.integrations.langfuse._utils.get_call_response_observation",
    new_callable=MagicMock,
)
def test_handle_stream(
    mock_get_call_response_observation: MagicMock,
    mock_update_current_observation: MagicMock,
) -> None:
    """Tests the `handle_stream` function."""
    mock_fn = MagicMock(__name__="mock_fn")

    result = MagicMock(spec=BaseStream)
    mock_construct_call_response = MagicMock()
    mock_construct_call_response_return_value = MagicMock()
    mock_construct_call_response.return_value = (
        mock_construct_call_response_return_value
    )
    result.construct_call_response = mock_construct_call_response
    _utils.handle_stream(result, mock_fn, None)
    mock_get_call_response_observation.assert_called_once_with(
        mock_construct_call_response(), mock_fn
    )
    mock_update_current_observation.assert_called_once_with(
        **mock_construct_call_response_return_value,
        usage=ModelUsage(
            input=result.input_tokens,
            output=result.output_tokens,
            unit="TOKENS",
        ),
    )


@patch(
    "mirascope.integrations.langfuse._utils.handle_stream",
    new_callable=MagicMock,
)
@pytest.mark.asyncio
async def test_handle_stream_async(
    mock_handle_stream: MagicMock,
) -> None:
    """Tests the `handle_stream_async` function."""
    mock_fn = MagicMock(__name__="mock_fn")

    result = MagicMock(spec=BaseStream)
    await _utils.handle_stream_async(result, mock_fn, None)
    mock_handle_stream.assert_called_once_with(result, mock_fn, None)


@patch(
    "mirascope.integrations.langfuse._utils.langfuse_context.update_current_observation",
    new_callable=MagicMock,
)
@patch(
    "mirascope.integrations.langfuse._utils.get_call_response_observation",
    new_callable=MagicMock,
)
def test_handle_response_model(
    mock_get_call_response_observation: MagicMock,
    mock_update_current_observation: MagicMock,
) -> None:
    """Tests the `handle_response_model` function."""
    mock_fn = MagicMock(__name__="mock_fn")
    result = MagicMock(spec=BaseModel)
    response = MagicMock(spec=BaseCallResponse)
    result._response = response

    _utils.handle_response_model(result, mock_fn, None)
    mock_get_call_response_observation.assert_called_once_with(response, mock_fn)
    mock_update_current_observation.assert_called_once_with(
        **mock_get_call_response_observation.return_value,
        usage=ModelUsage(
            input=response.input_tokens,
            output=response.output_tokens,
            unit="TOKENS",
        ),
        output=result,
    )


@patch(
    "mirascope.integrations.langfuse._utils.langfuse_context.update_current_observation",
    new_callable=MagicMock,
)
def test_handle_response_model_base_type(
    mock_update_current_observation: MagicMock,
) -> None:
    """Tests the `handle_response_model` function with `BaseType` result."""
    mock_fn = MagicMock(__name__="mock_fn")
    result = MagicMock(spec=str)

    _utils.handle_response_model(result, mock_fn, None)
    mock_update_current_observation.assert_called_once_with(
        output=result,
    )


@patch(
    "mirascope.integrations.langfuse._utils.langfuse_context.update_current_observation",
    new_callable=MagicMock,
)
@patch(
    "mirascope.integrations.langfuse._utils.get_call_response_observation",
    new_callable=MagicMock,
)
def test_handle_structured_stream(
    mock_get_call_response_observation: MagicMock,
    mock_update_current_observation: MagicMock,
) -> None:
    """Tests the `handle_structured_stream` function."""
    mock_fn = MagicMock(__name__="mock_fn")
    result = MagicMock(spec=BaseStructuredStream)
    result.constructed_response_model = MagicMock()
    stream = MagicMock(spec=BaseStream)
    result.stream = stream
    mock_construct_call_response = MagicMock()
    mock_construct_call_response_return_value = MagicMock()
    mock_construct_call_response.return_value = (
        mock_construct_call_response_return_value
    )
    stream.construct_call_response = mock_construct_call_response
    _utils.handle_structured_stream(result, mock_fn, None)
    mock_get_call_response_observation.assert_called_once_with(
        mock_construct_call_response(), mock_fn
    )
    mock_update_current_observation.assert_called_once_with(
        **mock_construct_call_response_return_value,
        usage=ModelUsage(
            input=stream.input_tokens,
            output=stream.output_tokens,
            unit="TOKENS",
        ),
        output=result.constructed_response_model,
    )


@patch(
    "mirascope.integrations.langfuse._utils.langfuse_context.update_current_observation",
    new_callable=MagicMock,
)
@patch(
    "mirascope.integrations.langfuse._utils.get_call_response_observation",
    new_callable=MagicMock,
)
@pytest.mark.asyncio
async def test_handle_response_model_async(
    mock_get_call_response_observation: MagicMock,
    mock_update_current_observation: MagicMock,
) -> None:
    """Tests the `handle_response_model` function."""
    mock_fn = MagicMock(__name__="mock_fn")
    result = MagicMock(spec=BaseModel)
    response = MagicMock(spec=BaseCallResponse)
    result._response = response

    await _utils.handle_response_model_async(result, mock_fn, None)
    mock_get_call_response_observation.assert_called_once_with(response, mock_fn)
    mock_update_current_observation.assert_called_once_with(
        **mock_get_call_response_observation.return_value,
        usage=ModelUsage(
            input=response.input_tokens,
            output=response.output_tokens,
            unit="TOKENS",
        ),
        output=result,
    )


@patch(
    "mirascope.integrations.langfuse._utils.handle_structured_stream",
    new_callable=MagicMock,
)
@pytest.mark.asyncio
async def test_handle_structured_stream_async(
    mock_handle_structured_stream: MagicMock,
) -> None:
    """Tests the `handle_structured_stream_async` function."""
    mock_fn = MagicMock(__name__="mock_fn")
    result = MagicMock(spec=BaseStructuredStream)

    await _utils.handle_structured_stream_async(result, mock_fn, None)
    mock_handle_structured_stream.assert_called_once_with(result, mock_fn, None)<|MERGE_RESOLUTION|>--- conflicted
+++ resolved
@@ -31,25 +31,6 @@
     assert call_response_observation["output"] == "test_content"
 
 
-<<<<<<< HEAD
-=======
-def test_get_stream_observation():
-    """Tests the `get_stream_observation` function."""
-    mock_stream = MagicMock(spec=BaseStream)
-    mock_stream.model = "test_model"
-    mock_stream.prompt_template = "test_prompt_template"
-    mock_stream.message_param = {"role": "assistant", "content": "test_content"}
-    mock_fn = MagicMock(__name__="mock_fn")
-    setattr(mock_fn, "_metadata", Metadata(tags={"tag1"}))
-    stream_observation = _utils.get_stream_observation(mock_stream, mock_fn)
-    assert stream_observation["name"] == "mock_fn with test_model"
-    assert stream_observation["input"] == "test_prompt_template"
-    assert stream_observation["tags"] == {"tag1"}
-    assert stream_observation["model"] == "test_model"
-    assert stream_observation["output"] == "test_content"
-
-
->>>>>>> 8f7862e8
 @patch(
     "mirascope.integrations.langfuse._utils.langfuse_context.update_current_observation",
     new_callable=MagicMock,
