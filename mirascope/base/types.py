"""Base types and abstract interfaces for typing LLM calls."""

from abc import ABC, abstractmethod
from collections.abc import AsyncGenerator, Generator
from inspect import isclass
from typing import (
    Any,
    Callable,
    Generic,
    Literal,
    Optional,
    Type,
    TypeVar,
    Union,
)

from pydantic import BaseModel, ConfigDict
from typing_extensions import Required, TypedDict

from .tools import BaseTool
from .utils import convert_function_to_tool


class SystemMessage(TypedDict, total=False):
    """A message with the `system` role.

    Attributes:
        role: The role of the message's author, in this case `system`.
        content: The contents of the message.
    """

    role: Required[Literal["system"]]
    content: Required[str]


class UserMessage(TypedDict, total=False):
    """A message with the `user` role.

    Attributes:
        role: The role of the message's author, in this case `user`.
        content: The contents of the message.
    """

    role: Required[Literal["user"]]
    content: Required[str]


class AssistantMessage(TypedDict, total=False):
    """A message with the `assistant` role.

    Attributes:
        role: The role of the message's author, in this case `assistant`.
        content: The contents of the message.
    """

    role: Required[Literal["assistant"]]
    content: Required[str]


class ModelMessage(TypedDict, total=False):
    """A message with the `model` role.

    Attributes:
        role: The role of the message's author, in this case `model`.
        content: The contents of the message.
    """

    role: Required[Literal["model"]]
    content: Required[str]


class ToolMessage(TypedDict, total=False):
    """A message with the `tool` role.

    Attributes:
        role: The role of the message's author, in this case `tool`.
        content: The contents of the message.
    """

    role: Required[Literal["tool"]]
    content: Required[str]


Message = Union[SystemMessage, UserMessage, AssistantMessage, ToolMessage]


ResponseT = TypeVar("ResponseT", bound=Any)
BaseToolT = TypeVar("BaseToolT", bound=BaseTool)
T = TypeVar("T")


class BaseConfig(BaseModel):
    llm_ops: list[Union[Callable, str]] = []
    client_wrappers: list[Union[Callable, str]] = []


class BaseCallParams(BaseModel, Generic[BaseToolT]):
    """The parameters with which to make a call."""

    model: str
    tools: Optional[list[Union[Callable, Type[BaseToolT]]]] = None

    model_config = ConfigDict(extra="allow", arbitrary_types_allowed=True)

    def kwargs(
        self,
        tool_type: Optional[Type[BaseToolT]] = None,
        exclude: Optional[set[str]] = None,
    ) -> dict[str, Any]:
        """Returns all parameters for the call as a keyword arguments dictionary."""
        extra_exclude = {"tools"}
        exclude = extra_exclude if exclude is None else exclude.union(extra_exclude)
        kwargs = {
            key: value
            for key, value in self.model_dump(exclude=exclude).items()
            if value is not None
        }
        if not self.tools or tool_type is None:
            return kwargs
        kwargs["tools"] = [
            tool if isclass(tool) else convert_function_to_tool(tool, tool_type)
            for tool in self.tools
        ]
        return kwargs


class BaseCallResponse(BaseModel, Generic[ResponseT, BaseToolT], ABC):
    """A base abstract interface for LLM call responses.

    Attributes:
        response: The original response from whichever model response this wraps.
    """

    response: ResponseT
    user_message_param: Optional[Any] = None
    tool_types: Optional[list[Type[BaseToolT]]] = None
    start_time: float  # The start time of the completion in ms
    end_time: float  # The end time of the completion in ms
    cost: Optional[float] = None  # The cost of the completion in dollars

    model_config = ConfigDict(extra="allow", arbitrary_types_allowed=True)

    @property
    @abstractmethod
    def message_param(self) -> Any:
        """Returns the assistant's response as a message parameter."""
        ...  # pragma: no cover

    @property
    @abstractmethod
    def tools(self) -> Optional[list[BaseToolT]]:
        """Returns the tools for the 0th choice message."""
        ...  # pragma: no cover

    @property
    @abstractmethod
    def tool(self) -> Optional[BaseToolT]:
        """Returns the 0th tool for the 0th choice message."""
        ...  # pragma: no cover

    @property
    @abstractmethod
    def content(self) -> str:
        """Should return the string content of the response.

        If there are multiple choices in a response, this method should select the 0th
        choice and return it's string content.

        If there is no string content (e.g. when using tools), this method must return
        the empty string.
        """
        ...  # pragma: no cover

    @property
    @abstractmethod
    def finish_reasons(self) -> Union[None, list[str]]:
        """Should return the finish reasons of the response.

        If there is no finish reason, this method must return None.
        """
        ...  # pragma: no cover

    @property
    @abstractmethod
    def model(self) -> Optional[str]:
        """Should return the name of the response model."""
        ...  # pragma: no cover

    @property
    @abstractmethod
    def id(self) -> Optional[str]:
        """Should return the id of the response."""
        ...  # pragma: no cover

    @property
    @abstractmethod
    def usage(self) -> Any:
        """Should return the usage of the response.

        If there is no usage, this method must return None.
        """
        ...  # pragma: no cover

    @property
    @abstractmethod
    def input_tokens(self) -> Optional[Union[int, float]]:
        """Should return the number of input tokens.

        If there is no input_tokens, this method must return None.
        """
        ...  # pragma: no cover

    @property
    @abstractmethod
    def output_tokens(self) -> Optional[Union[int, float]]:
        """Should return the number of output tokens.

        If there is no output_tokens, this method must return None.
        """
        ...  # pragma: no cover


ChunkT = TypeVar("ChunkT", bound=Any)


class BaseCallResponseChunk(BaseModel, Generic[ChunkT, BaseToolT], ABC):
    """A base abstract interface for LLM streaming response chunks.

    Attributes:
        response: The original response chunk from whichever model response this wraps.
    """

    chunk: ChunkT
    user_message_param: Optional[Any] = None
    tool_types: Optional[list[Type[BaseToolT]]] = None
    cost: Optional[float] = None  # The cost of the completion in dollars
    model_config = ConfigDict(extra="allow", arbitrary_types_allowed=True)

    @property
    @abstractmethod
    def content(self) -> str:
        """Should return the string content of the response chunk.

        If there are multiple choices in a chunk, this method should select the 0th
        choice and return it's string content.

        If there is no string content (e.g. when using tools), this method must return
        the empty string.
        """
        ...  # pragma: no cover

<<<<<<< HEAD

BaseCallResponseT = TypeVar("BaseCallResponseT", bound=BaseCallResponse)
BaseCallResponseChunkT = TypeVar("BaseCallResponseChunkT", bound=BaseCallResponseChunk)
MessageParamT = TypeVar("MessageParamT", bound=Any)
UserMessageParamT = TypeVar("UserMessageParamT", bound=Any)
AssistantMessageParamT = TypeVar("AssistantMessageParamT", bound=Any)


class BaseStream(
    Generic[BaseCallResponseChunkT, UserMessageParamT, AssistantMessageParamT],
    ABC,
):
    """A base class for streaming responses from LLMs."""

    stream: Generator[BaseCallResponseChunkT, None, None]
    message_param_type: type[AssistantMessageParamT]

    cost: Optional[float] = None
    user_message_param: Optional[UserMessageParamT] = None
    message_param: AssistantMessageParamT

    def __init__(
        self,
        stream: Generator[BaseCallResponseChunkT, None, None],
        message_param_type: type[AssistantMessageParamT],
    ):
        """Initializes an instance of `BaseStream`."""
        self.stream = stream
        self.message_param_type = message_param_type

    def __iter__(self) -> Generator[BaseCallResponseChunkT, None, None]:
        """Iterator over the stream and stores useful information."""
        content = ""
        for chunk in self.stream:
            content += chunk.content
            if chunk.cost is not None:
                self.cost = chunk.cost
            yield chunk
        self.user_message_param = chunk.user_message_param
        kwargs = {"role": "assistant"}
        if "message" in self.message_param_type.__annotations__:
            kwargs["message"] = content
        else:
            kwargs["content"] = content
        self.message_param = self.message_param_type(**kwargs)


class BaseAsyncStream(
    Generic[BaseCallResponseChunkT, UserMessageParamT, AssistantMessageParamT],
    ABC,
):
    """A base class for async streaming responses from LLMs."""

    stream: AsyncGenerator[BaseCallResponseChunkT, None]
    message_param_type: type[AssistantMessageParamT]

    cost: Optional[float] = None
    user_message_param: Optional[UserMessageParamT] = None
    message_param: AssistantMessageParamT

    def __init__(
        self,
        stream: AsyncGenerator[BaseCallResponseChunkT, None],
        message_param_type: type[AssistantMessageParamT],
    ):
        """Initializes an instance of `BaseAsyncStream`."""
        self.stream = stream
        self.message_param_type = message_param_type

    def __aiter__(
        self,
    ) -> AsyncGenerator[BaseCallResponseChunkT, None]:
        """Iterates over the stream and stores useful information."""

        async def generator():
            content = ""
            async for chunk in self.stream:
                content += chunk.content
                if chunk.cost is not None:
                    self.cost = chunk.cost
                yield chunk
            self.user_message_param = chunk.user_message_param
            kwargs = {"role": "assistant"}
            if "message" in self.message_param_type.__annotations__:
                kwargs["message"] = content
            else:
                kwargs["content"] = content
            self.message_param = self.message_param_type(**kwargs)

        return generator()
=======
    @property
    @abstractmethod
    def model(self) -> Optional[str]:
        """Should return the name of the response model."""
        ...  # pragma: no cover

    @property
    @abstractmethod
    def id(self) -> Optional[str]:
        """Should return the id of the response."""
        ...  # pragma: no cover

    @property
    @abstractmethod
    def finish_reasons(self) -> Union[None, list[str]]:
        """Should return the finish reasons of the response.

        If there is no finish reason, this method must return None.
        """
        ...  # pragma: no cover

    @property
    @abstractmethod
    def usage(self) -> Any:
        """Should return the usage of the response.

        If there is no usage, this method must return None.
        """
        ...  # pragma: no cover

    @property
    @abstractmethod
    def input_tokens(self) -> Optional[Union[int, float]]:
        """Should return the number of input tokens.

        If there is no input_tokens, this method must return None.
        """
        ...  # pragma: no cover

    @property
    @abstractmethod
    def output_tokens(self) -> Optional[Union[int, float]]:
        """Should return the number of output tokens.

        If there is no output_tokens, this method must return None.
        """
        ...  # pragma: no cover
>>>>>>> 745373cc
<|MERGE_RESOLUTION|>--- conflicted
+++ resolved
@@ -249,7 +249,54 @@
         """
         ...  # pragma: no cover
 
-<<<<<<< HEAD
+    @property
+    @abstractmethod
+    def model(self) -> Optional[str]:
+        """Should return the name of the response model."""
+        ...  # pragma: no cover
+
+    @property
+    @abstractmethod
+    def id(self) -> Optional[str]:
+        """Should return the id of the response."""
+        ...  # pragma: no cover
+
+    @property
+    @abstractmethod
+    def finish_reasons(self) -> Union[None, list[str]]:
+        """Should return the finish reasons of the response.
+
+        If there is no finish reason, this method must return None.
+        """
+        ...  # pragma: no cover
+
+    @property
+    @abstractmethod
+    def usage(self) -> Any:
+        """Should return the usage of the response.
+
+        If there is no usage, this method must return None.
+        """
+        ...  # pragma: no cover
+
+    @property
+    @abstractmethod
+    def input_tokens(self) -> Optional[Union[int, float]]:
+        """Should return the number of input tokens.
+
+        If there is no input_tokens, this method must return None.
+        """
+        ...  # pragma: no cover
+
+    @property
+    @abstractmethod
+    def output_tokens(self) -> Optional[Union[int, float]]:
+        """Should return the number of output tokens.
+
+        If there is no output_tokens, this method must return None.
+        """
+        ...  # pragma: no cover
+
 
 BaseCallResponseT = TypeVar("BaseCallResponseT", bound=BaseCallResponse)
 BaseCallResponseChunkT = TypeVar("BaseCallResponseChunkT", bound=BaseCallResponseChunk)
@@ -339,53 +386,4 @@
                 kwargs["content"] = content
             self.message_param = self.message_param_type(**kwargs)
 
-        return generator()
-=======
-    @property
-    @abstractmethod
-    def model(self) -> Optional[str]:
-        """Should return the name of the response model."""
-        ...  # pragma: no cover
-
-    @property
-    @abstractmethod
-    def id(self) -> Optional[str]:
-        """Should return the id of the response."""
-        ...  # pragma: no cover
-
-    @property
-    @abstractmethod
-    def finish_reasons(self) -> Union[None, list[str]]:
-        """Should return the finish reasons of the response.
-
-        If there is no finish reason, this method must return None.
-        """
-        ...  # pragma: no cover
-
-    @property
-    @abstractmethod
-    def usage(self) -> Any:
-        """Should return the usage of the response.
-
-        If there is no usage, this method must return None.
-        """
-        ...  # pragma: no cover
-
-    @property
-    @abstractmethod
-    def input_tokens(self) -> Optional[Union[int, float]]:
-        """Should return the number of input tokens.
-
-        If there is no input_tokens, this method must return None.
-        """
-        ...  # pragma: no cover
-
-    @property
-    @abstractmethod
-    def output_tokens(self) -> Optional[Union[int, float]]:
-        """Should return the number of output tokens.
-
-        If there is no output_tokens, this method must return None.
-        """
-        ...  # pragma: no cover
->>>>>>> 745373cc
+        return generator()