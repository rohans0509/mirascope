--- conflicted
+++ resolved
@@ -1,4 +1,5 @@
 """Types for interacting with OpenAI models using Mirascope."""
+
 from typing import Any, Callable, Optional, Type, Union
 
 from httpx import Timeout
@@ -228,56 +229,4 @@
         `list[ChoiceDeltaToolCall]`s to form a complete JSON tool calls. The last
         `list[ChoiceDeltaToolCall]` will be None indicating end of stream.
         """
-<<<<<<< HEAD
-        return self.delta.tool_calls
-=======
-        return self.delta.tool_calls
-
-    def __str__(self) -> str:
-        """Returns the chunk content for the 0th choice."""
-        return self.content if self.content is not None else ""
-
-
-class OpenAICallParams(BaseCallParams):
-    """The parameters to use when calling the OpenAI Chat API with a prompt."""
-
-    model: str = "gpt-3.5-turbo-0125"
-    base_url: Optional[str] = None
-    wrapper: Optional[Callable[[OpenAI], OpenAI]] = None
-    async_wrapper: Optional[Callable[[AsyncOpenAI], AsyncOpenAI]] = None
-    frequency_penalty: Optional[float] = None
-    logit_bias: Optional[dict[str, int]] = None
-    logprobs: Optional[bool] = None
-    max_tokens: Optional[int] = None
-    n: Optional[int] = None
-    presence_penalty: Optional[float] = None
-    response_format: Optional[ResponseFormat] = None
-    seed: Optional[int] = None
-    stop: Union[Optional[str], list[str]] = None
-    temperature: Optional[float] = None
-    tool_choice: Optional[ChatCompletionToolChoiceOptionParam] = None
-    tools: Optional[list[Union[Callable, Type[OpenAITool]]]] = None
-    top_logprobs: Optional[int] = None
-    top_p: Optional[float] = None
-    user: Optional[str] = None
-    # Values defined below take precedence over values defined elsewhere. Use these
-    # params to pass additional parameters to the API if necessary that aren't already
-    # available as params.
-    extra_headers: Optional[Headers] = None
-    extra_query: Optional[Query] = None
-    extra_body: Optional[Body] = None
-    timeout: Optional[Union[float, Timeout]] = None
-
-    model_config = ConfigDict(arbitrary_types_allowed=True)
-
-    @property
-    def kwargs(self) -> dict[str, Any]:
-        """Returns the keyword argument call parameters."""
-        return {
-            key: value
-            for key, value in self.model_dump(
-                exclude={"tools", "base_url", "wrapper", "async_wrapper"}
-            ).items()
-            if value is not None
-        }
->>>>>>> 491ba449
+        return self.delta.tool_calls