"""This module contains the base classes for streaming responses from LLMs."""

import datetime
import inspect
from abc import ABC, abstractmethod
from collections.abc import AsyncGenerator, Generator
from functools import wraps
from typing import (
    Any,
    Awaitable,
    Callable,
    ClassVar,
    Generic,
    ParamSpec,
    TypeVar,
    overload,
)

from ._utils import (
    HandleStream,
    HandleStreamAsync,
    SetupCall,
    get_fn_args,
    get_metadata,
    get_possible_user_message_param,
)
from .call_params import BaseCallParams
from .call_response import BaseCallResponse
from .call_response_chunk import BaseCallResponseChunk
from .dynamic_config import BaseDynamicConfig
from .metadata import Metadata
from .tool import BaseTool

_BaseCallResponseT = TypeVar("_BaseCallResponseT", bound=BaseCallResponse)
_BaseCallResponseChunkT = TypeVar(
    "_BaseCallResponseChunkT", bound=BaseCallResponseChunk
)
_UserMessageParamT = TypeVar("_UserMessageParamT")
_AssistantMessageParamT = TypeVar("_AssistantMessageParamT")
_ToolMessageParamT = TypeVar("_ToolMessageParamT")
_MessageParamT = TypeVar("_MessageParamT")
_BaseToolT = TypeVar("_BaseToolT", bound=BaseTool)
_BaseCallParamsT = TypeVar("_BaseCallParamsT", bound=BaseCallParams)
_BaseDynamicConfigT = TypeVar("_BaseDynamicConfigT", bound=BaseDynamicConfig)
_FinishReason = TypeVar("_FinishReason")


class BaseStream(
    Generic[
        _BaseCallResponseT,
        _BaseCallResponseChunkT,
        _UserMessageParamT,
        _AssistantMessageParamT,
        _ToolMessageParamT,
        _MessageParamT,
        _BaseToolT,
        _BaseDynamicConfigT,
        _BaseCallParamsT,
        _FinishReason,
    ],
    ABC,
):
    """A base class for streaming responses from LLMs."""

    stream: (
        Generator[tuple[_BaseCallResponseChunkT, _BaseToolT | None], None, None]
        | AsyncGenerator[
            tuple[_BaseCallResponseChunkT, _BaseToolT | None],
            None,
        ]
    )
    metadata: Metadata
    tool_types: list[type[_BaseToolT]] | None
    call_response_type: type[_BaseCallResponseT]
    model: str
    prompt_template: str | None = None
    fn_args: dict[str, Any] | None = None
    dynamic_config: _BaseDynamicConfigT
    messages: list[_MessageParamT]
    call_params: _BaseCallParamsT
    call_kwargs: dict[str, Any]
    user_message_param: _UserMessageParamT | None = None
    message_param: _AssistantMessageParamT | None = None
    input_tokens: int | float | None = None
    output_tokens: int | float | None = None
    id: str | None = None
    finish_reasons: list[_FinishReason] | None = None
    start_time: float = 0
    end_time: float = 0

    _provider: ClassVar[str] = "NO PROVIDER"

    def __init__(
        self,
        *,
        stream: Generator[tuple[_BaseCallResponseChunkT, _BaseToolT | None], None, None]
        | AsyncGenerator[
            tuple[_BaseCallResponseChunkT, _BaseToolT | None],
            None,
        ],
        metadata: Metadata,
        tool_types: list[type[_BaseToolT]] | None,
        call_response_type: type[_BaseCallResponseT],
        model: str,
        prompt_template: str,
        fn_args: dict[str, Any],
        dynamic_config: _BaseDynamicConfigT,
        messages: list[_MessageParamT],
        call_params: _BaseCallParamsT,
        call_kwargs: dict[str, Any],
    ):
        """Initializes an instance of `BaseStream`."""
        self.stream = stream
        self.metadata = metadata
        self.tool_types = tool_types
        self.call_response_type = call_response_type
        self.model = model
        self.prompt_template = prompt_template
        self.fn_args = fn_args
        self.dynamic_config = dynamic_config
        self.messages = messages
        self.call_params = call_params
        self.call_kwargs = call_kwargs
        self.user_message_param = get_possible_user_message_param(messages)  # type: ignore

    def __iter__(
        self,
    ) -> Generator[tuple[_BaseCallResponseChunkT, _BaseToolT | None], None, None]:
        """Iterator over the stream and stores useful information."""
        assert isinstance(
            self.stream, Generator
        ), "Stream must be a generator for __iter__"
        content, tool_calls = "", []
        self.start_time = datetime.datetime.now().timestamp() * 1000
        for chunk, tool in self.stream:
            content += chunk.content
<<<<<<< HEAD
            if chunk.input_tokens is not None:
                self.input_tokens = (
                    chunk.input_tokens
                    if not self.input_tokens
                    else self.input_tokens + chunk.input_tokens
                )
            if chunk.output_tokens is not None:
                self.output_tokens = (
                    chunk.output_tokens
                    if not self.output_tokens
                    else self.output_tokens + chunk.output_tokens
                )
            if chunk.model is not None:
                self.model = chunk.model
            if chunk.id is not None:
                self.id = chunk.id
            if chunk.finish_reasons is not None:
                self.finish_reasons = chunk.finish_reasons
=======
            self._update_properties(chunk)
>>>>>>> b53984d9
            if tool:
                tool_calls.append(tool.tool_call)  # type: ignore
            yield chunk, tool
        self.end_time = datetime.datetime.now().timestamp() * 1000
        self.message_param = self._construct_message_param(tool_calls or None, content)

    def __aiter__(
        self,
    ) -> AsyncGenerator[tuple[_BaseCallResponseChunkT, _BaseToolT | None], None]:
        """Iterates over the stream and stores useful information."""

        async def generator():
            assert isinstance(
                self.stream, AsyncGenerator
            ), "Stream must be an async generator for __aiter__"
            content, tool_calls = "", []
            async for chunk, tool in self.stream:
                content += chunk.content
                self._update_properties(chunk)
                if tool:
                    tool_calls.append(tool.tool_call)  # type: ignore
                yield chunk, tool
            self.message_param = self._construct_message_param(
                tool_calls or None, content
            )

        return generator()

    def _update_properties(self, chunk: _BaseCallResponseChunkT):
        """Updates the properties of the stream."""
        if chunk.input_tokens is not None:
            self.input_tokens = (
                chunk.input_tokens
                if not self.input_tokens
                else self.input_tokens + chunk.input_tokens
            )
        if chunk.output_tokens is not None:
            self.output_tokens = (
                chunk.output_tokens
                if not self.output_tokens
                else self.output_tokens + chunk.output_tokens
            )
        if chunk.model is not None:
            self.model = chunk.model
        if chunk.id is not None:
            self.id = chunk.id
        if chunk.finish_reasons is not None:
            self.finish_reasons = chunk.finish_reasons

    @property
    @abstractmethod
    def cost(self) -> float | None:
        """Returns the cost of the stream."""
        ...  # pragma: no cover

    @abstractmethod
    def _construct_message_param(
        self, tool_calls: list[Any] | None = None, content: str | None = None
    ) -> _AssistantMessageParamT:
        """Constructs the assistant message."""
        ...  # pragma: no cover

    def tool_message_params(self, tools_and_outputs) -> list[_ToolMessageParamT]:
        """Returns the tool message parameters for tool call results."""
        return self.call_response_type.tool_message_params(tools_and_outputs)

    @abstractmethod
    def construct_call_response(self) -> _BaseCallResponseT:
        """Constructs the call response."""
        ...  # pragma: no cover


_BaseCallResponseChunkT = TypeVar(
    "_BaseCallResponseChunkT", bound=BaseCallResponseChunk
)
_BaseDynamicConfigT = TypeVar("_BaseDynamicConfigT", bound=BaseDynamicConfig)
_BaseClientT = TypeVar("_BaseClientT", bound=object)
_BaseCallParamsT = TypeVar("_BaseCallParamsT", bound=BaseCallParams)
_ResponseT = TypeVar("_ResponseT")
_ResponseChunkT = TypeVar("_ResponseChunkT")
_P = ParamSpec("_P")


def stream_factory(
    *,
    TCallResponse: type[_BaseCallResponseT],
    TStream: type[BaseStream],
    setup_call: SetupCall[
        _BaseClientT,
        _BaseDynamicConfigT,
        _BaseCallParamsT,
        _ResponseT,
        _ResponseChunkT,
        _BaseToolT,
    ],
    handle_stream: HandleStream[_ResponseChunkT, _BaseCallResponseChunkT, _BaseToolT],
    handle_stream_async: HandleStreamAsync[
        _ResponseChunkT, _BaseCallResponseChunkT, _BaseToolT
    ],
):
    @overload
    def decorator(
        fn: Callable[_P, _BaseDynamicConfigT],
        model: str,
        tools: list[type[BaseTool] | Callable] | None,
        json_mode: bool,
        client: _BaseClientT | None,
        call_params: _BaseCallParamsT,
    ) -> Callable[_P, TStream]: ...  # pragma: no cover

    @overload
    def decorator(
        fn: Callable[_P, Awaitable[_BaseDynamicConfigT]],
        model: str,
        tools: list[type[BaseTool] | Callable] | None,
        json_mode: bool,
        client: _BaseClientT | None,
        call_params: _BaseCallParamsT,
    ) -> Callable[_P, Awaitable[TStream]]: ...  # pragma: no cover

    def decorator(
        fn: Callable[_P, _BaseDynamicConfigT | Awaitable[_BaseDynamicConfigT]],
        model: str,
        tools: list[type[BaseTool] | Callable] | None,
        json_mode: bool,
        client: _BaseClientT | None,
        call_params: _BaseCallParamsT,
    ) -> Callable[_P, TStream | Awaitable[TStream]]:
        is_async = inspect.iscoroutinefunction(fn)

        @wraps(fn)
        def inner(*args: _P.args, **kwargs: _P.kwargs) -> TStream:
            assert SetupCall.fn_is_sync(fn)
            fn_args = get_fn_args(fn, args, kwargs)
            dynamic_config = fn(*args, **kwargs)
            create, prompt_template, messages, tool_types, call_kwargs = setup_call(
                model=model,
                client=client,
                fn=fn,
                fn_args=fn_args,
                dynamic_config=dynamic_config,
                tools=tools,
                json_mode=json_mode,
                call_params=call_params,
                extract=False,
            )

            def generator():
                for chunk, tool in handle_stream(
                    create(stream=True, **call_kwargs), tool_types
                ):
                    yield chunk, tool

            return TStream(
                stream=generator(),
                metadata=get_metadata(fn, dynamic_config),
                tool_types=tool_types,  # type: ignore
                call_response_type=TCallResponse,
                model=model,
                prompt_template=prompt_template,
                fn_args=fn_args,
                dynamic_config=dynamic_config,
                messages=messages,
                call_params=call_params,
                call_kwargs=call_kwargs,
            )

        @wraps(fn)
        async def inner_async(*args: _P.args, **kwargs: _P.kwargs) -> TStream:
            assert SetupCall.fn_is_async(fn)
            fn_args = get_fn_args(fn, args, kwargs)
            dynamic_config = await fn(*args, **kwargs)
            create, prompt_template, messages, tool_types, call_kwargs = setup_call(
                model=model,
                client=client,
                fn=fn,
                fn_args=fn_args,
                dynamic_config=dynamic_config,
                tools=tools,
                json_mode=json_mode,
                call_params=call_params,
                extract=False,
            )

            async def generator():
                async for chunk, tool in handle_stream_async(
                    await create(stream=True, **call_kwargs), tool_types
                ):
                    yield chunk, tool

            return TStream(
                stream=generator(),
                metadata=get_metadata(fn, dynamic_config),
                tool_types=tool_types,  # type: ignore
                call_response_type=TCallResponse,
                model=model,
                prompt_template=prompt_template,
                fn_args=fn_args,
                dynamic_config=dynamic_config,
                messages=messages,
                call_params=call_params,
                call_kwargs=call_kwargs,
            )

        return inner_async if is_async else inner

    return decorator<|MERGE_RESOLUTION|>--- conflicted
+++ resolved
@@ -134,28 +134,7 @@
         self.start_time = datetime.datetime.now().timestamp() * 1000
         for chunk, tool in self.stream:
             content += chunk.content
-<<<<<<< HEAD
-            if chunk.input_tokens is not None:
-                self.input_tokens = (
-                    chunk.input_tokens
-                    if not self.input_tokens
-                    else self.input_tokens + chunk.input_tokens
-                )
-            if chunk.output_tokens is not None:
-                self.output_tokens = (
-                    chunk.output_tokens
-                    if not self.output_tokens
-                    else self.output_tokens + chunk.output_tokens
-                )
-            if chunk.model is not None:
-                self.model = chunk.model
-            if chunk.id is not None:
-                self.id = chunk.id
-            if chunk.finish_reasons is not None:
-                self.finish_reasons = chunk.finish_reasons
-=======
             self._update_properties(chunk)
->>>>>>> b53984d9
             if tool:
                 tool_calls.append(tool.tool_call)  # type: ignore
             yield chunk, tool
