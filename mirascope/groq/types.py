--- conflicted
+++ resolved
@@ -194,7 +194,6 @@
         return None
 
     @property
-<<<<<<< HEAD
     def id(self) -> str:
         """Returns the id of the response."""
         return self.response.id
@@ -205,10 +204,7 @@
         return [choice.finish_reason for choice in self.choices]
 
     @property
-    def usage(self) -> Optional[Usage]:
-=======
     def usage(self) -> Optional[CompletionUsage]:
->>>>>>> c91ef8a3
         """Returns the usage of the chat completion."""
         return self.response.usage
 
